use crate::{CL_ICON_CHAR, HQ_ICON_CHAR, ITEMS, NciArray};
use raphael_sim::Action;

#[derive(Debug, Clone, Copy, PartialEq, Eq, Hash)]
#[cfg_attr(feature = "serde", derive(serde::Serialize, serde::Deserialize))]
pub enum Locale {
    EN,
    DE,
    FR,
    JP,
    KR,
}

impl std::fmt::Display for Locale {
    fn fmt(&self, f: &mut std::fmt::Formatter<'_>) -> std::fmt::Result {
        match self {
            Self::EN => write!(f, "EN"),
            Self::DE => write!(f, "DE"),
            Self::FR => write!(f, "FR"),
            Self::JP => write!(f, "JP"),
            Self::KR => write!(f, "KR"),
        }
    }
}

const JOB_NAMES_EN: [&str; 8] = ["CRP", "BSM", "ARM", "GSM", "LTW", "WVR", "ALC", "CUL"];
const JOB_NAMES_DE: [&str; 8] = ["ZMR", "GRS", "PLA", "GLD", "GER", "WEB", "ALC", "GRM"];
const JOB_NAMES_FR: [&str; 8] = ["MEN", "FRG", "ARM", "ORF", "TAN", "COU", "ALC", "CUI"];
const JOB_NAMES_KR: [&str; 8] = [
    "목수", "대장", "갑주", "보석", "가죽", "재봉", "연금", "요리",
];

pub fn get_job_name(job_id: u8, locale: Locale) -> &'static str {
    match locale {
        Locale::EN => JOB_NAMES_EN[job_id as usize],
        Locale::DE => JOB_NAMES_DE[job_id as usize],
        Locale::FR => JOB_NAMES_FR[job_id as usize],
        Locale::JP => JOB_NAMES_EN[job_id as usize], // JP job abbreviations are the same as EN
        Locale::KR => JOB_NAMES_KR[job_id as usize],
    }
}

pub const ITEM_NAMES_EN: NciArray<u32, &str> = include!("../data/item_names_en.rs");
pub const ITEM_NAMES_DE: NciArray<u32, &str> = include!("../data/item_names_de.rs");
pub const ITEM_NAMES_FR: NciArray<u32, &str> = include!("../data/item_names_fr.rs");
pub const ITEM_NAMES_JP: NciArray<u32, &str> = include!("../data/item_names_jp.rs");
pub const ITEM_NAMES_KR: NciArray<u32, &str> = include!("../data/item_names_kr.rs");

pub fn get_raw_item_name(item_id: u32, locale: Locale) -> Option<&'static str> {
    match locale {
        Locale::EN => ITEM_NAMES_EN.get(&item_id).copied(),
        Locale::DE => ITEM_NAMES_DE.get(&item_id).copied(),
        Locale::FR => ITEM_NAMES_FR.get(&item_id).copied(),
        Locale::JP => ITEM_NAMES_JP.get(&item_id).copied(),
        Locale::KR => ITEM_NAMES_KR.get(&item_id).copied(),
    }
}

pub fn get_item_name(item_id: u32, hq: bool, locale: Locale) -> Option<String> {
<<<<<<< HEAD
    let item_name = match locale {
        Locale::EN => *ITEM_NAMES_EN.get(item_id)?,
        Locale::DE => *ITEM_NAMES_DE.get(item_id)?,
        Locale::FR => *ITEM_NAMES_FR.get(item_id)?,
        Locale::JP => *ITEM_NAMES_JP.get(item_id)?,
        Locale::KR => *ITEM_NAMES_KR.get(item_id)?,
    };
    if ITEMS.get(item_id)?.always_collectable {
        Some(format!("{} {}", item_name, CL_ICON_CHAR))
=======
    let raw_item_name = get_raw_item_name(item_id, locale)?;
    if ITEMS.get(&item_id)?.always_collectable {
        Some(format!("{} {}", raw_item_name, CL_ICON_CHAR))
>>>>>>> 6e7efab0
    } else if hq {
        Some(format!("{} {}", raw_item_name, HQ_ICON_CHAR))
    } else {
        Some(raw_item_name.into())
    }
}

pub static STELLAR_MISSION_NAMES_EN: NciArray<u32, &str> =
    include!("../data/stellar_mission_names_en.rs");
pub static STELLAR_MISSION_NAMES_DE: NciArray<u32, &str> =
    include!("../data/stellar_mission_names_de.rs");
pub static STELLAR_MISSION_NAMES_FR: NciArray<u32, &str> =
    include!("../data/stellar_mission_names_fr.rs");
pub static STELLAR_MISSION_NAMES_JP: NciArray<u32, &str> =
    include!("../data/stellar_mission_names_jp.rs");
pub static STELLAR_MISSION_NAMES_KR: NciArray<u32, &str> =
    include!("../data/stellar_mission_names_kr.rs");

pub fn get_stellar_mission_name(mission_id: u32, locale: Locale) -> Option<&'static str> {
    match locale {
<<<<<<< HEAD
        Locale::EN => STELLAR_MISSION_NAMES_EN
            .get(mission_id)
            .map(std::string::ToString::to_string),
        Locale::DE => STELLAR_MISSION_NAMES_DE
            .get(mission_id)
            .map(std::string::ToString::to_string),
        Locale::FR => STELLAR_MISSION_NAMES_FR
            .get(mission_id)
            .map(std::string::ToString::to_string),
        Locale::JP => STELLAR_MISSION_NAMES_JP
            .get(mission_id)
            .map(std::string::ToString::to_string),
        Locale::KR => STELLAR_MISSION_NAMES_KR
            .get(mission_id)
            .map(std::string::ToString::to_string),
=======
        Locale::EN => STELLAR_MISSION_NAMES_EN.get(&mission_id).copied(),
        Locale::DE => STELLAR_MISSION_NAMES_DE.get(&mission_id).copied(),
        Locale::FR => STELLAR_MISSION_NAMES_FR.get(&mission_id).copied(),
        Locale::JP => STELLAR_MISSION_NAMES_JP.get(&mission_id).copied(),
        Locale::KR => STELLAR_MISSION_NAMES_KR.get(&mission_id).copied(),
>>>>>>> 6e7efab0
    }
}

pub const fn action_name(action: Action, locale: Locale) -> &'static str {
    match locale {
        Locale::EN => action_name_en(action),
        Locale::DE => action_name_de(action),
        Locale::FR => action_name_fr(action),
        Locale::JP => action_name_jp(action),
        Locale::KR => action_name_kr(action),
    }
}

const fn action_name_en(action: Action) -> &'static str {
    match action {
        Action::BasicSynthesis => "Basic Synthesis",
        Action::BasicTouch => "Basic Touch",
        Action::MasterMend => "Master's Mend",
        Action::Observe => "Observe",
        Action::TricksOfTheTrade => "Tricks of the Trade",
        Action::WasteNot => "Waste Not",
        Action::Veneration => "Veneration",
        Action::StandardTouch => "Standard Touch",
        Action::GreatStrides => "Great Strides",
        Action::Innovation => "Innovation",
        Action::WasteNot2 => "Waste Not II",
        Action::ByregotsBlessing => "Byregot's Blessing",
        Action::PreciseTouch => "Precise Touch",
        Action::MuscleMemory => "Muscle Memory",
        Action::CarefulSynthesis => "Careful Synthesis",
        Action::Manipulation => "Manipulation",
        Action::PrudentTouch => "Prudent Touch",
        Action::AdvancedTouch => "Advanced Touch",
        Action::Reflect => "Reflect",
        Action::PreparatoryTouch => "Preparatory Touch",
        Action::Groundwork => "Groundwork",
        Action::DelicateSynthesis => "Delicate Synthesis",
        Action::IntensiveSynthesis => "Intensive Synthesis",
        Action::HeartAndSoul => "Heart and Soul",
        Action::PrudentSynthesis => "Prudent Synthesis",
        Action::TrainedFinesse => "Trained Finesse",
        Action::RefinedTouch => "Refined Touch",
        Action::ImmaculateMend => "Immaculate Mend",
        Action::TrainedPerfection => "Trained Perfection",
        Action::TrainedEye => "Trained Eye",
        Action::QuickInnovation => "Quick Innovation",
    }
}

const fn action_name_de(action: Action) -> &'static str {
    match action {
        Action::BasicSynthesis => "Bearbeiten",
        Action::BasicTouch => "Veredelung",
        Action::MasterMend => "Wiederherstellung",
        Action::Observe => "Beobachten",
        Action::TricksOfTheTrade => "Kunstgriff",
        Action::WasteNot => "Nachhaltigkeit",
        Action::Veneration => "Ehrfurcht",
        Action::StandardTouch => "Solide Veredelung",
        Action::GreatStrides => "Große Schritte",
        Action::Innovation => "Innovation",
        Action::WasteNot2 => "Nachhaltigkeit II",
        Action::ByregotsBlessing => "Byregots Benediktion",
        Action::PreciseTouch => "Präzise Veredelung",
        Action::MuscleMemory => "Motorisches Gedächtnis",
        Action::CarefulSynthesis => "Sorgfältige Bearbeitung",
        Action::Manipulation => "Manipulation",
        Action::PrudentTouch => "Nachhaltige Veredelung",
        Action::AdvancedTouch => "Höhere Veredelung",
        Action::Reflect => "Einkehr",
        Action::PreparatoryTouch => "Basisveredelung",
        Action::Groundwork => "Vorarbeit",
        Action::DelicateSynthesis => "Akribische Bearbeitung",
        Action::IntensiveSynthesis => "Fokussierte Bearbeitung",
        Action::HeartAndSoul => "Mit Leib und Seele",
        Action::PrudentSynthesis => "Rationelle Bearbeitung",
        Action::TrainedFinesse => "Götter Werk",
        Action::RefinedTouch => "Raffinierte Veredelung",
        Action::ImmaculateMend => "Winkelzug",
        Action::TrainedPerfection => "Meisters Beitrag",
        Action::TrainedEye => "Flinke Hand",
        Action::QuickInnovation => "Spontane Innovation",
    }
}

const fn action_name_fr(action: Action) -> &'static str {
    match action {
        Action::BasicSynthesis => "Travail de base",
        Action::BasicTouch => "Ouvrage de base",
        Action::MasterMend => "Réparation de maître",
        Action::Observe => "Observation",
        Action::TricksOfTheTrade => "Ficelles du métier",
        Action::WasteNot => "Parcimonie",
        Action::Veneration => "Vénération",
        Action::StandardTouch => "Ouvrage standard",
        Action::GreatStrides => "Grands progrès",
        Action::Innovation => "Innovation",
        Action::WasteNot2 => "Parcimonie pérenne",
        Action::ByregotsBlessing => "Bénédiction de Byregot",
        Action::PreciseTouch => "Ouvrage précis",
        Action::MuscleMemory => "Mémoire musculaire",
        Action::CarefulSynthesis => "Travail prudent",
        Action::Manipulation => "Manipulation",
        Action::PrudentTouch => "Ouvrage parcimonieux",
        Action::AdvancedTouch => "Ouvrage avancé",
        Action::Reflect => "Véritable valeur",
        Action::PreparatoryTouch => "Ouvrage préparatoire",
        Action::Groundwork => "Travail préparatoire",
        Action::DelicateSynthesis => "Travail minutieux",
        Action::IntensiveSynthesis => "Travail vigilant",
        Action::HeartAndSoul => "Attention totale",
        Action::PrudentSynthesis => "Travail économe",
        Action::TrainedFinesse => "Main divine",
        Action::RefinedTouch => "Ouvrage raffiné",
        Action::ImmaculateMend => "Réparation totale",
        Action::TrainedPerfection => "Main suprême",
        Action::TrainedEye => "Main preste",
        Action::QuickInnovation => "Innovation instantanée",
    }
}

const fn action_name_jp(action: Action) -> &'static str {
    match action {
        Action::BasicSynthesis => "作業",
        Action::BasicTouch => "加工",
        Action::MasterMend => "マスターズメンド",
        Action::Observe => "経過観察",
        Action::TricksOfTheTrade => "秘訣",
        Action::WasteNot => "倹約",
        Action::Veneration => "ヴェネレーション",
        Action::StandardTouch => "中級加工",
        Action::GreatStrides => "グレートストライド",
        Action::Innovation => "イノベーション",
        Action::WasteNot2 => "長期倹約",
        Action::ByregotsBlessing => "ビエルゴの祝福",
        Action::PreciseTouch => "集中加工",
        Action::MuscleMemory => "確信",
        Action::CarefulSynthesis => "模範作業",
        Action::Manipulation => "マニピュレーション",
        Action::PrudentTouch => "倹約加工",
        Action::AdvancedTouch => "上級加工",
        Action::Reflect => "真価",
        Action::PreparatoryTouch => "下地加工",
        Action::Groundwork => "下地作業",
        Action::DelicateSynthesis => "精密作業",
        Action::IntensiveSynthesis => "集中作業",
        Action::HeartAndSoul => "一心不乱",
        Action::PrudentSynthesis => "倹約作業",
        Action::TrainedFinesse => "匠の神業",
        Action::RefinedTouch => "洗練加工",
        Action::ImmaculateMend => "パーフェクトメンド",
        Action::TrainedPerfection => "匠の絶技",
        Action::TrainedEye => "匠の早業",
        Action::QuickInnovation => "クイックイノベーション",
    }
}

const fn action_name_kr(action: Action) -> &'static str {
    match action {
        Action::BasicSynthesis => "작업",
        Action::BasicTouch => "가공",
        Action::MasterMend => "능숙한 땜질",
        Action::Observe => "경과 관찰",
        Action::TricksOfTheTrade => "비결",
        Action::WasteNot => "근검절약",
        Action::Veneration => "공경",
        Action::StandardTouch => "중급 가공",
        Action::GreatStrides => "장족의 발전",
        Action::Innovation => "혁신",
        Action::WasteNot2 => "장기 절약",
        Action::ByregotsBlessing => "비레고의 축복",
        Action::PreciseTouch => "집중 가공",
        Action::MuscleMemory => "확신",
        Action::CarefulSynthesis => "모범 작업",
        Action::Manipulation => "교묘한 손놀림",
        Action::PrudentTouch => "절약 가공",
        Action::AdvancedTouch => "상급 가공",
        Action::Reflect => "진가",
        Action::PreparatoryTouch => "밑가공",
        Action::Groundwork => "밑작업",
        Action::DelicateSynthesis => "정밀 작업",
        Action::IntensiveSynthesis => "집중 작업",
        Action::HeartAndSoul => "일심불란",
        Action::PrudentSynthesis => "절약 작업",
        Action::TrainedFinesse => "장인의 황금손",
        Action::RefinedTouch => "세련 가공",
        Action::ImmaculateMend => "완벽한 땜질",
        Action::TrainedPerfection => "장인의 초절 기술",
        Action::TrainedEye => "장인의 날랜손",
        Action::QuickInnovation => "신속한 혁신",
    }
}<|MERGE_RESOLUTION|>--- conflicted
+++ resolved
@@ -48,30 +48,18 @@
 
 pub fn get_raw_item_name(item_id: u32, locale: Locale) -> Option<&'static str> {
     match locale {
-        Locale::EN => ITEM_NAMES_EN.get(&item_id).copied(),
-        Locale::DE => ITEM_NAMES_DE.get(&item_id).copied(),
-        Locale::FR => ITEM_NAMES_FR.get(&item_id).copied(),
-        Locale::JP => ITEM_NAMES_JP.get(&item_id).copied(),
-        Locale::KR => ITEM_NAMES_KR.get(&item_id).copied(),
+        Locale::EN => ITEM_NAMES_EN.get(item_id).copied(),
+        Locale::DE => ITEM_NAMES_DE.get(item_id).copied(),
+        Locale::FR => ITEM_NAMES_FR.get(item_id).copied(),
+        Locale::JP => ITEM_NAMES_JP.get(item_id).copied(),
+        Locale::KR => ITEM_NAMES_KR.get(item_id).copied(),
     }
 }
 
 pub fn get_item_name(item_id: u32, hq: bool, locale: Locale) -> Option<String> {
-<<<<<<< HEAD
-    let item_name = match locale {
-        Locale::EN => *ITEM_NAMES_EN.get(item_id)?,
-        Locale::DE => *ITEM_NAMES_DE.get(item_id)?,
-        Locale::FR => *ITEM_NAMES_FR.get(item_id)?,
-        Locale::JP => *ITEM_NAMES_JP.get(item_id)?,
-        Locale::KR => *ITEM_NAMES_KR.get(item_id)?,
-    };
+    let raw_item_name = get_raw_item_name(item_id, locale)?;
     if ITEMS.get(item_id)?.always_collectable {
-        Some(format!("{} {}", item_name, CL_ICON_CHAR))
-=======
-    let raw_item_name = get_raw_item_name(item_id, locale)?;
-    if ITEMS.get(&item_id)?.always_collectable {
         Some(format!("{} {}", raw_item_name, CL_ICON_CHAR))
->>>>>>> 6e7efab0
     } else if hq {
         Some(format!("{} {}", raw_item_name, HQ_ICON_CHAR))
     } else {
@@ -92,29 +80,11 @@
 
 pub fn get_stellar_mission_name(mission_id: u32, locale: Locale) -> Option<&'static str> {
     match locale {
-<<<<<<< HEAD
-        Locale::EN => STELLAR_MISSION_NAMES_EN
-            .get(mission_id)
-            .map(std::string::ToString::to_string),
-        Locale::DE => STELLAR_MISSION_NAMES_DE
-            .get(mission_id)
-            .map(std::string::ToString::to_string),
-        Locale::FR => STELLAR_MISSION_NAMES_FR
-            .get(mission_id)
-            .map(std::string::ToString::to_string),
-        Locale::JP => STELLAR_MISSION_NAMES_JP
-            .get(mission_id)
-            .map(std::string::ToString::to_string),
-        Locale::KR => STELLAR_MISSION_NAMES_KR
-            .get(mission_id)
-            .map(std::string::ToString::to_string),
-=======
-        Locale::EN => STELLAR_MISSION_NAMES_EN.get(&mission_id).copied(),
-        Locale::DE => STELLAR_MISSION_NAMES_DE.get(&mission_id).copied(),
-        Locale::FR => STELLAR_MISSION_NAMES_FR.get(&mission_id).copied(),
-        Locale::JP => STELLAR_MISSION_NAMES_JP.get(&mission_id).copied(),
-        Locale::KR => STELLAR_MISSION_NAMES_KR.get(&mission_id).copied(),
->>>>>>> 6e7efab0
+        Locale::EN => STELLAR_MISSION_NAMES_EN.get(mission_id).copied(),
+        Locale::DE => STELLAR_MISSION_NAMES_DE.get(mission_id).copied(),
+        Locale::FR => STELLAR_MISSION_NAMES_FR.get(mission_id).copied(),
+        Locale::JP => STELLAR_MISSION_NAMES_JP.get(mission_id).copied(),
+        Locale::KR => STELLAR_MISSION_NAMES_KR.get(mission_id).copied(),
     }
 }
 
