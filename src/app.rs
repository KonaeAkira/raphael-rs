--- conflicted
+++ resolved
@@ -13,11 +13,8 @@
 use game_data::{
     action_name, get_initial_quality, get_item_name, get_job_name, Consumable, Locale, ITEMS,
 };
-<<<<<<< HEAD
+
 use simulator::Action;
-=======
-use simulator::{Action, Settings, SimulationState};
->>>>>>> 2fb37bed
 
 use crate::{config::{CrafterConfig, QualitySource, QualityTarget, RecipeConfiguration}, widgets::{
     ConsumableSelect, HelpText, MacroView, MacroViewConfig, RecipeSelect, Simulator, StatsEdit,
@@ -645,14 +642,9 @@
                             QualitySource::Value(quality) => quality,
                         };
                         game_settings.max_quality = target_quality.saturating_sub(initial_quality);
-<<<<<<< HEAD
-
-                        self.bridge
-                            .send((game_settings, self.solver_config.backload_progress));
-
-=======
+
                         self.bridge.send((game_settings, self.solver_config));
->>>>>>> 2fb37bed
+
                         log::debug!("{game_settings:?}");
                     }
                     if self.solver_pending {
@@ -688,57 +680,4 @@
             .push("japanese_monospace".to_owned());
         ctx.set_fonts(fonts);
     }
-<<<<<<< HEAD
-=======
-}
-
-pub struct WebWorker {}
-
-impl gloo_worker::Worker for WebWorker {
-    type Message = u64;
-    type Input = (Settings, SolverConfig);
-    type Output = SolverEvent;
-
-    fn create(_scope: &gloo_worker::WorkerScope<Self>) -> Self {
-        panic::set_hook(Box::new(console_error_panic_hook::hook));
-        Self {}
-    }
-
-    fn update(&mut self, _scope: &gloo_worker::WorkerScope<Self>, _msg: Self::Message) {}
-
-    fn received(
-        &mut self,
-        scope: &gloo_worker::WorkerScope<Self>,
-        msg: Self::Input,
-        id: gloo_worker::HandlerId,
-    ) {
-        let (game_settings, solver_settings) = msg;
-
-        let solution_callback = move |actions: &[Action]| {
-            scope.respond(id, SolverEvent::IntermediateSolution(actions.to_vec()));
-        };
-        let progress_callback = move |progress: f32| {
-            scope.respond(id, SolverEvent::Progress(progress));
-        };
-
-        let final_solution = solvers::MacroSolver::new(
-            game_settings,
-            Box::new(solution_callback),
-            Box::new(progress_callback),
-        )
-        .solve(
-            SimulationState::new(&game_settings),
-            solver_settings.backload_progress,
-            solver_settings.minimize_steps,
-        );
-        match final_solution {
-            Some(actions) => {
-                scope.respond(id, SolverEvent::FinalSolution(actions));
-            }
-            None => {
-                scope.respond(id, SolverEvent::FinalSolution(Vec::new()));
-            }
-        }
-    }
->>>>>>> 2fb37bed
 }