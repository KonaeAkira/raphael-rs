--- conflicted
+++ resolved
@@ -139,16 +139,14 @@
         ui.separator();
         ui.horizontal_top(|ui| {
             ui.vertical(|ui| {
-<<<<<<< HEAD
                 ui.horizontal(|ui| {
                     ui.label("Level:");
                     ui.add(
-                        egui::DragValue::new(&mut self.recipe_config.recipe.level).range(1..=100),
+                        egui::DragValue::new(&mut self.recipe_config.recipe.recipe_level)
+                            .range(1..=100),
                     );
                 });
 
-=======
->>>>>>> f74dda0c
                 ui.add_enabled_ui(
                     !self
                         .custom_recipe_overrides_config
@@ -163,10 +161,7 @@
                         });
                     },
                 );
-<<<<<<< HEAD
-
-=======
->>>>>>> f74dda0c
+
                 ui.horizontal(|ui| {
                     ui.label("Progress:");
                     ui.add(egui::DragValue::new(
@@ -276,11 +271,7 @@
                         Some(default_game_settings.base_progress);
                     custom_recipe_overrides.base_quality_override =
                         Some(default_game_settings.base_quality);
-<<<<<<< HEAD
-                };
-=======
                 }
->>>>>>> f74dda0c
             });
         });
     }
