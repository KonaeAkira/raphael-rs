--- conflicted
+++ resolved
@@ -179,11 +179,7 @@
                         pareto_front_builder.push_slice(pareto_front);
                     } else {
                         unreachable!(
-<<<<<<< HEAD
-                            "Child state does not exist.\nParent state: {state:?}.\nChild state: {new_state:?}.\nAction: {action:?}."
-=======
                             "Precompute state does not exist.\nParent: {state:?}\nChild: {new_state:?}\nAction: {action:?}"
->>>>>>> 1f1d2f93
                         );
                     }
                     pareto_front_builder
