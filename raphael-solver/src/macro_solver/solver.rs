--- conflicted
+++ resolved
@@ -90,22 +90,13 @@
         }
         drop(timer);
 
-        _ = rayon::join(
-            || {
-                let _timer = ScopedTimer::new("Quality UB Solver");
-                self.quality_ub_solver.precompute()
-            },
-            || {
-                let _timer = ScopedTimer::new("Step LB Solver");
-<<<<<<< HEAD
-                self.step_lb_solver.precompute(8.try_into().unwrap());
-=======
-                let mut seed_state = initial_state;
-                seed_state.effects.set_combo(Combo::None);
-                self.step_lb_solver.step_lower_bound(seed_state, 0)
->>>>>>> 1f1d2f93
-            },
-        );
+        let timer = ScopedTimer::new("Quality UB Solver");
+        self.quality_ub_solver.precompute();
+        drop(timer);
+
+        let timer = ScopedTimer::new("Step LB Solver");
+        self.step_lb_solver.precompute();
+        drop(timer);
 
         let _timer = ScopedTimer::new("Search");
         Ok(self.do_solve(initial_state)?.actions())
