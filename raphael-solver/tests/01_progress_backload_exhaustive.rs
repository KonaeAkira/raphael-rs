--- conflicted
+++ resolved
@@ -340,13 +340,8 @@
                 pareto_values: 36452805,
             },
             step_lb_stats: StepLbSolverStats {
-<<<<<<< HEAD
-                states: 1331774,
-                pareto_values: 16334803,
-=======
-                states: 1393327,
-                pareto_values: 17537768,
->>>>>>> 1f1d2f93
+                states: 1425241,
+                pareto_values: 17537765,
             },
         }
     "#]];
@@ -545,13 +540,8 @@
                 pareto_values: 22678028,
             },
             step_lb_stats: StepLbSolverStats {
-<<<<<<< HEAD
-                states: 553581,
-                pareto_values: 5964191,
-=======
-                states: 508270,
-                pareto_values: 5818910,
->>>>>>> 1f1d2f93
+                states: 550279,
+                pareto_values: 5932241,
             },
         }
     "#]];
@@ -599,13 +589,8 @@
                 pareto_values: 7047900,
             },
             step_lb_stats: StepLbSolverStats {
-<<<<<<< HEAD
-                states: 220250,
-                pareto_values: 959829,
-=======
-                states: 104612,
-                pareto_values: 699015,
->>>>>>> 1f1d2f93
+                states: 220323,
+                pareto_values: 959782,
             },
         }
     "#]];
@@ -653,13 +638,8 @@
                 pareto_values: 10548959,
             },
             step_lb_stats: StepLbSolverStats {
-<<<<<<< HEAD
-                states: 313665,
-                pareto_values: 1882266,
-=======
-                states: 252324,
-                pareto_values: 1736040,
->>>>>>> 1f1d2f93
+                states: 314381,
+                pareto_values: 1888278,
             },
         }
     "#]];
@@ -707,13 +687,8 @@
                 pareto_values: 17986508,
             },
             step_lb_stats: StepLbSolverStats {
-<<<<<<< HEAD
-                states: 473638,
-                pareto_values: 4342900,
-=======
-                states: 405288,
-                pareto_values: 4016571,
->>>>>>> 1f1d2f93
+                states: 471124,
+                pareto_values: 4321424,
             },
         }
     "#]];
@@ -761,13 +736,8 @@
                 pareto_values: 15649784,
             },
             step_lb_stats: StepLbSolverStats {
-<<<<<<< HEAD
-                states: 434306,
-                pareto_values: 3694789,
-=======
-                states: 321078,
-                pareto_values: 3036636,
->>>>>>> 1f1d2f93
+                states: 428148,
+                pareto_values: 3637989,
             },
         }
     "#]];
@@ -815,13 +785,8 @@
                 pareto_values: 31413523,
             },
             step_lb_stats: StepLbSolverStats {
-<<<<<<< HEAD
-                states: 854678,
-                pareto_values: 9166052,
-=======
-                states: 831864,
-                pareto_values: 9245422,
->>>>>>> 1f1d2f93
+                states: 863798,
+                pareto_values: 9245625,
             },
         }
     "#]];
@@ -869,13 +834,8 @@
                 pareto_values: 23980767,
             },
             step_lb_stats: StepLbSolverStats {
-<<<<<<< HEAD
-                states: 328301,
-                pareto_values: 2741416,
-=======
-                states: 294515,
-                pareto_values: 2737980,
->>>>>>> 1f1d2f93
+                states: 327584,
+                pareto_values: 2737976,
             },
         }
     "#]];
